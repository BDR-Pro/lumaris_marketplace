--- conflicted
+++ resolved
@@ -210,12 +210,9 @@
     // Forward broadcast messages to this WebSocket
     tokio::task::spawn(async move {
         while let Some(msg) = rx.recv().await {
-<<<<<<< HEAD
+
             if let Err(e) = ws_tx.send(Message::text(msg.clone())).await {
-=======
-            let text_msg: String = msg;
-            if let Err(e) = ws_tx.send(Message::text(text_msg)).await {
->>>>>>> 5dc62c5f
+      
                 error!("Error sending message: {}", e);
                 break;
             }
